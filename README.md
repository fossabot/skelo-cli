--- conflicted
+++ resolved
@@ -631,11 +631,4 @@
 
 ## License
 
-<<<<<<< HEAD
-This project is licensed under the ISC License - see the [LICENSE](LICENSE.md) file for details.
-
-
-[![FOSSA Status](https://app.fossa.com/api/projects/git%2Bgithub.com%2Fweblidity%2Fskelo-cli.svg?type=large)](https://app.fossa.com/projects/git%2Bgithub.com%2Fweblidity%2Fskelo-cli?ref=badge_large)
-=======
-This project is licensed under the ISC License - see the [LICENSE](LICENSE) file for details.
->>>>>>> 40661d01
+This project is licensed under the MIT License - see the [LICENSE](LICENSE) file for details.
